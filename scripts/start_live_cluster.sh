--- conflicted
+++ resolved
@@ -8,13 +8,8 @@
 
 # Wait for backend service
 kubectl get svc "$BACKEND_SERVICE" >/dev/null
-<<<<<<< HEAD
-kubectl get svc "$FRONTEND_SERVICE" >/dev/null || true
-kubectl get svc "$VR_SERVICE" >/dev/null || true
-=======
 kubectl get svc "$FRONTEND_SERVICE" >/dev/null
 kubectl get svc "$VR_SERVICE" >/dev/null
->>>>>>> 77f5007c
 
 # Start port-forward for backend
 kubectl port-forward svc/$BACKEND_SERVICE 3001:3001 >/tmp/pf_backend.log 2>&1 &
