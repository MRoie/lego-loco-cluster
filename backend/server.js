--- conflicted
+++ resolved
@@ -47,28 +47,15 @@
   res.on('finish', () => {
     const duration = (Date.now() - start) / 1000;
     const route = req.route ? req.route.path : req.path;
-<<<<<<< HEAD
-    httpRequestDuration.observe(
-      { method: req.method, route, status_code: res.statusCode },
-      duration
-    );
-=======
     
     httpRequestDuration
       .labels(req.method, route, res.statusCode.toString())
       .observe(duration);
->>>>>>> 41d14bdb
   });
   
   next();
 });
 
-<<<<<<< HEAD
-// Parse JSON bodies for API endpoints
-app.use(express.json());
-
-// Enhanced health endpoint with detailed system information
-=======
 // Track active HTTP connections
 let activeHttpConnections = 0;
 server.on('connection', (socket) => {
@@ -90,23 +77,41 @@
 
 // ========== END PROMETHEUS METRICS CONFIGURATION ==========
 
+// Directory that holds JSON config files
+const CONFIG_DIR = process.env.CONFIG_DIR || path.join(__dirname, "../config");
+
+// For Kubernetes deployment, check if the absolute path exists
+const K8S_CONFIG_DIR = "/app/config";
+const FINAL_CONFIG_DIR = fs.existsSync(K8S_CONFIG_DIR) ? K8S_CONFIG_DIR : CONFIG_DIR;
+
+logger.info("Using config directory", { configDir: FINAL_CONFIG_DIR });
+
+// Initialize instance manager with auto-discovery
+const instanceManager = new InstanceManager(FINAL_CONFIG_DIR);
+
+// Initialize stream quality monitor with InstanceManager for Kubernetes-only discovery
+const qualityMonitor = new StreamQualityMonitor(FINAL_CONFIG_DIR, instanceManager);
+
 // Parse JSON bodies for API endpoints
 app.use(express.json());
 
-// Simple health endpoint for Kubernetes-style checks
->>>>>>> 41d14bdb
+/**
+ * Enhanced health endpoint providing comprehensive system information
+ * Used by Kubernetes liveness probes and general health monitoring
+ * 
+ * @returns {Object} Detailed health status including system metrics, service states, and configuration info
+ */
 app.get("/health", (req, res) => {
   logger.info("Health check requested", { 
     userAgent: req.get('User-Agent'),
     remoteAddress: req.ip || req.connection.remoteAddress 
   });
-<<<<<<< HEAD
   
   const healthData = {
     status: "ok",
     timestamp: new Date().toISOString(),
     uptime: process.uptime(),
-    version: process.env.npm_package_version || "unknown",
+    version: process.env.npm_package_version || "0.1.0",
     node_version: process.version,
     memory: {
       used: Math.round(process.memoryUsage().heapUsed / 1024 / 1024),
@@ -126,7 +131,14 @@
   res.json(healthData);
 });
 
-// Readiness endpoint with dependency checks
+/**
+ * Comprehensive readiness endpoint for Kubernetes readiness probes
+ * Validates all critical dependencies before declaring service ready
+ * 
+ * @returns {Object} Detailed readiness status with dependency checks
+ * @status 200 - Service is ready and all dependencies are healthy
+ * @status 503 - Service is not ready, one or more dependencies failed
+ */
 app.get("/ready", async (req, res) => {
   logger.info("Readiness check requested", { 
     userAgent: req.get('User-Agent'),
@@ -258,46 +270,35 @@
     logger.error("Failed to generate metrics:", e.message);
     res.status(500).end('Error generating metrics');
   }
-=======
-  res.json({ status: "ok", timestamp: new Date().toISOString() });
->>>>>>> 41d14bdb
-});
-
-// Prometheus metrics endpoint
+});
+
+/**
+ * Prometheus metrics endpoint for monitoring and alerting
+ * Exposes HTTP request metrics, connection counts, and Node.js runtime metrics
+ * 
+ * @returns {string} Prometheus format metrics
+ */
 app.get("/metrics", async (req, res) => {
   try {
     const metrics = await register.metrics();
     res.set('Content-Type', register.contentType);
     res.end(metrics);
   } catch (e) {
-    console.error("Failed to generate metrics:", e.message);
+    logger.error("Failed to generate metrics:", e.message);
     res.status(500).end('Error generating metrics');
   }
 });
-
-// Directory that holds JSON config files
-const CONFIG_DIR = process.env.CONFIG_DIR || path.join(__dirname, "../config");
-
-// For Kubernetes deployment, check if the absolute path exists
-const K8S_CONFIG_DIR = "/app/config";
-const FINAL_CONFIG_DIR = fs.existsSync(K8S_CONFIG_DIR) ? K8S_CONFIG_DIR : CONFIG_DIR;
-
-<<<<<<< HEAD
-logger.info("Using config directory:", { configDirectory: FINAL_CONFIG_DIR });
-=======
-logger.info("Using config directory", { configDir: FINAL_CONFIG_DIR });
->>>>>>> 41d14bdb
-
-// Initialize instance manager with auto-discovery
-const instanceManager = new InstanceManager(FINAL_CONFIG_DIR);
-
-// Initialize stream quality monitor with InstanceManager for Kubernetes-only discovery
-const qualityMonitor = new StreamQualityMonitor(FINAL_CONFIG_DIR, instanceManager);
 
 // Serve frontend static build
 app.use(express.static(path.join(__dirname, "../frontend/dist")));
 
-// Helper to load JSON config files from the config directory
+/**
+ * Helper function to load JSON config files from the config directory
+ * Supports simple // comments in JSON files
+ * 
+ * @param {string} name - Config file name without .json extension
+ * @returns {Object} Parsed JSON configuration
+ */
 function loadConfig(name) {
   const file = path.join(FINAL_CONFIG_DIR, `${name}.json`);
   logger.info("Loading config from file", { file });
@@ -930,18 +931,10 @@
 // Start HTTP server first
 server.listen(3001, () => {
   logger.info("Backend running on http://localhost:3001");
-<<<<<<< HEAD
-  logger.info("Config directory:", { configDirectory: FINAL_CONFIG_DIR });
-  logger.info("Current active instances:", { activeInstances: readActive() });
-  
-  // Start quality monitoring
-  logger.info("🔍 Starting stream quality monitoring service...");
-=======
   logger.info("Configuration details", { configDir: FINAL_CONFIG_DIR, activeInstances: readActive() });
   
   // Start quality monitoring
   logger.info("Starting stream quality monitoring service");
->>>>>>> 41d14bdb
   qualityMonitor.start();
   
   // Test config loading (only in non-test environments)
@@ -949,40 +942,23 @@
     try {
       logger.info("Testing config loading...");
       const instances = loadConfig("instances");
-<<<<<<< HEAD
-      logger.info("Loaded instances:", { instanceCount: instances.length });
-    } catch (e) {
-      logger.error("Config loading test failed:", e.message);
-    }
-  } else {
-    logger.info("⚠️  Test environment detected - skipping static config loading test");
-=======
       logger.info("Loaded instances successfully", { instanceCount: instances.length });
     } catch (e) {
       logger.error("Config loading test failed", { error: e.message });
     }
   } else {
     logger.warn("Test environment detected - skipping static config loading test");
->>>>>>> 41d14bdb
   }
 });
 
 // Add uncaught exception handlers
 process.on('uncaughtException', (err) => {
-<<<<<<< HEAD
-  logger.error('Uncaught Exception:', err);
-=======
   logger.error('Uncaught Exception', { error: err.message, stack: err.stack });
->>>>>>> 41d14bdb
   process.exit(1);
 });
 
 process.on('unhandledRejection', (reason, promise) => {
-<<<<<<< HEAD
-  logger.error('Unhandled Rejection at:', { promise, reason });
-=======
   logger.error('Unhandled Rejection', { reason, promise });
->>>>>>> 41d14bdb
   process.exit(1);
 });
 
