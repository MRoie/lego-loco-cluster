const fs = require('fs');
const path = require('path');
const logger = require('../utils/logger');

class KubernetesDiscovery {
  constructor() {
    this.kc = null;
    this.k8sApi = null;
    this.k8sAppsApi = null; // For StatefulSet API access
    this.k8s = null; // Store k8s reference for class-level access
    this.namespace = 'loco'; // Default namespace aligned with Helm chart values.yaml
    this.initialized = false;
    
    // Initialize asynchronously
    this.init().catch(error => {
      logger.warn("Failed to initialize KubernetesDiscovery", { error });
    });
  }

  async init() {
    try {
<<<<<<< HEAD
      logger.info("Initializing Kubernetes discovery");
      // Dynamic import for ES module
=======
      // Use dynamic import for ES modules in CommonJS environment
>>>>>>> 09e2e43e
      const k8s = await import('@kubernetes/client-node');
      this.k8s = k8s; // Store reference for later use
      this.kc = new k8s.KubeConfig();
      
      // Try to load in-cluster config first (when running in Kubernetes)
      if (fs.existsSync('/var/run/secrets/kubernetes.io/serviceaccount/token')) {
        this.kc.loadFromCluster();
        logger.info("Loaded Kubernetes in-cluster configuration");
      } else {
        // Fallback to default kubeconfig
        this.kc.loadFromDefault();
        logger.info("Loaded Kubernetes configuration from default kubeconfig");
      }
      
      this.k8sApi = this.kc.makeApiClient(k8s.CoreV1Api);
      this.k8sAppsApi = this.kc.makeApiClient(k8s.AppsV1Api); // For StatefulSet access
      
      // Configure API client for proper HTTPS/TLS handling
      if (this.k8sApi.defaultHeaders) {
        this.k8sApi.defaultHeaders['User-Agent'] = 'lego-loco-cluster-backend/1.0';
      }
      if (this.k8sAppsApi.defaultHeaders) {
        this.k8sAppsApi.defaultHeaders['User-Agent'] = 'lego-loco-cluster-backend/1.0';
      }
      
      // Try to detect namespace from environment or service account
      if (process.env.KUBERNETES_NAMESPACE) {
        this.namespace = process.env.KUBERNETES_NAMESPACE;
        logger.info("Using namespace from KUBERNETES_NAMESPACE", { namespace: this.namespace });
      } else if (fs.existsSync('/var/run/secrets/kubernetes.io/serviceaccount/namespace')) {
        this.namespace = fs.readFileSync('/var/run/secrets/kubernetes.io/serviceaccount/namespace', 'utf8').trim();
        logger.info("Using namespace from service account", { namespace: this.namespace });
      } else {
<<<<<<< HEAD
        // In CI environments, use default namespace
        this.namespace = 'default';
        logger.info("Using default namespace", { namespace: this.namespace });
      }
      
      // Validate namespace is not empty
      if (!this.namespace || this.namespace.trim() === '') {
        this.namespace = 'default';
        logger.warn("Namespace was empty, falling back to default");
      }
      
      // Test API connectivity
      try {
        await this.k8sApi.listNamespace();
        logger.info("Kubernetes API connectivity test successful");
      } catch (connectError) {
        logger.warn("Kubernetes API connectivity test failed", { 
          error: connectError.message,
          code: connectError.code 
        });
        throw connectError;
      }
      
      this.initialized = true;
      logger.info("Kubernetes discovery initialized successfully", { 
        namespace: this.namespace,
        clusterAvailable: true
      });
=======
        // In CI environments or when no environment/service account namespace is found,
        // use 'loco' namespace to align with Helm chart default configuration
        this.namespace = 'loco';
        console.log(`Using default namespace from Helm chart: ${this.namespace}`);
      }
      
      // Validate namespace is not empty or null/undefined - always default to 'loco'
      if (!this.namespace || this.namespace.trim() === '' || this.namespace === 'null' || this.namespace === 'undefined') {
        this.namespace = 'loco'; // Use Helm chart default 'loco' instead of 'default'
        console.warn('Namespace was empty, null, or undefined - falling back to Helm chart default: loco');
      }
      
      // Final validation - ensure namespace is a proper string, fallback to 'loco'
      this.namespace = String(this.namespace).trim();
      if (!this.namespace) {
        this.namespace = 'loco'; // Use Helm chart default 'loco'
        console.warn('Namespace validation failed - using Helm chart default namespace: loco');
      }
      
      console.log(`Kubernetes discovery initialized for namespace: "${this.namespace}" (type: ${typeof this.namespace})`);
      console.log(`Namespace validation - length: ${this.namespace.length}, empty check: ${!this.namespace}`);
>>>>>>> 09e2e43e
    } catch (error) {
      logger.warn('Failed to initialize Kubernetes client', { 
        error: error.message,
        code: error.code,
        stack: error.stack
      });
      logger.warn('Auto-discovery will be disabled. Falling back to static configuration.');
      this.initialized = false;
    }
  }

  async discoverEmulatorInstances() {
    if (!this.initialized) {
      logger.warn("Kubernetes discovery not initialized, returning empty array");
      return [];
    }

<<<<<<< HEAD
    if (!this.namespace || this.namespace.trim() === '') {
      logger.error("Kubernetes namespace is null or empty, cannot discover instances");
=======
    if (!this.namespace || this.namespace.trim() === '' || this.namespace === 'null' || this.namespace === 'undefined') {
      console.error('Kubernetes namespace is null, undefined, or empty, cannot discover instances');
>>>>>>> 09e2e43e
      return [];
    }

    try {
<<<<<<< HEAD
      logger.info("Discovering emulator instances in namespace", { namespace: this.namespace });
=======
      console.log(`🔍 Discovering emulator instances in namespace: "${this.namespace}"`);
      console.log(`📊 Debug info - Namespace type: ${typeof this.namespace}, value: "${this.namespace}", length: ${this.namespace.length}`);
>>>>>>> 09e2e43e
      
      // Ensure namespace is a valid string with extra validation, default to 'loco'
      const namespace = String(this.namespace).trim();
<<<<<<< HEAD
      if (!namespace) {
        logger.error("Namespace is empty after trimming");
        return [];
      }
      
      // Discover StatefulSet pods with emulator label
      logger.debug("Calling listNamespacedPod", { namespace });
      
      // Use positional parameters for maximum compatibility with different client-node versions
=======
      if (!namespace || namespace === 'null' || namespace === 'undefined') {
        console.error('❌ Namespace is empty, null, or undefined after validation');
        return [];
      }
      
      // Use exact labels from Helm chart emulator-statefulset.yaml
>>>>>>> 09e2e43e
      const labelSelector = 'app.kubernetes.io/component=emulator,app.kubernetes.io/part-of=lego-loco-cluster';
      
      console.log(`🚀 Calling Kubernetes APIs for namespace: "${namespace}"`);
      console.log(`📝 Label selector: "${labelSelector}"`);
      
      // Add pre-call validation
      if (typeof namespace !== 'string') {
        throw new Error(`Namespace parameter must be a string, got ${typeof namespace}: ${namespace}`);
      }
      
      // Query both Pods and StatefulSets for comprehensive discovery
      const listPodsParams = {
        namespace: namespace,
        labelSelector: labelSelector
      };
      
      const listStatefulSetsParams = {
        namespace: namespace,
        labelSelector: labelSelector
      };
      
      console.log(`🔧 API call parameters:`, { pods: listPodsParams, statefulSets: listStatefulSetsParams });
      
      // Execute both API calls in parallel for efficiency
      const [podsResponse, statefulSetsResponse] = await Promise.all([
        this.k8sApi.listNamespacedPod(listPodsParams),
        this.k8sAppsApi.listNamespacedStatefulSet(listStatefulSetsParams)
      ]);

      if (!podsResponse || !podsResponse.body) {
<<<<<<< HEAD
        logger.warn("No pods response or body from Kubernetes API");
=======
        console.log('⚠️ No pods response or body from Kubernetes API');
>>>>>>> 09e2e43e
        return [];
      }

      if (!statefulSetsResponse || !statefulSetsResponse.body) {
        console.log('⚠️ No StatefulSets response or body from Kubernetes API');
      }

      const pods = podsResponse.body.items || [];
      const statefulSets = statefulSetsResponse.body.items || [];

      console.log(`✅ Kubernetes API responses received - found ${pods.length} pods and ${statefulSets.length} StatefulSets`);

      const instances = [];
      const pods = podsResponse.body.items || [];
      
<<<<<<< HEAD
      logger.debug("Processing discovered pods", { podCount: pods.length });
      
      for (const pod of pods) {
=======
      // Create a map of StatefulSets for reference
      const statefulSetMap = new Map();
      for (const sts of statefulSets) {
        statefulSetMap.set(sts.metadata.name, sts);
        console.log(`📋 Found StatefulSet: ${sts.metadata.name}, desired replicas: ${sts.spec.replicas}, ready: ${sts.status.readyReplicas || 0}`);
      }
      
      for (const pod of pods) {
        console.log(`📋 Processing pod: ${pod.metadata.name}, phase: ${pod.status.phase}, podIP: ${pod.status.podIP}`);
        
>>>>>>> 09e2e43e
        if (pod.status.phase === 'Running' && pod.status.podIP) {
          // Extract instance number from pod name (e.g., loco-emulator-0 -> 0)
          const instanceMatch = pod.metadata.name.match(/-(\d+)$/);
          const instanceNumber = instanceMatch ? parseInt(instanceMatch[1]) : 0;
          
          // Find corresponding StatefulSet
          const statefulSetName = pod.metadata.name.replace(/-\d+$/, '');
          const statefulSet = statefulSetMap.get(statefulSetName);
          
          const instance = {
            id: `instance-${instanceNumber}`,
            name: `Windows 98 - ${instanceNumber === 0 ? 'Game Server' : `Client ${instanceNumber}`}`,
            description: instanceNumber === 0 ? 'Primary gaming instance with full Lego Loco installation' : 'Player client instance',
            podName: pod.metadata.name,
            podIP: pod.status.podIP,
            streamUrl: `http://localhost:${6080 + instanceNumber}/vnc${instanceNumber}`,
            vncUrl: `${pod.metadata.name}:5901`,
            healthUrl: `http://${pod.metadata.name}:8080`,
            provisioned: true,
            ready: pod.status.phase === 'Running',
            status: this.mapPodStatusToInstanceStatus(pod.status),
            discoveredAt: new Date().toISOString(),
            kubernetes: {
              namespace: pod.metadata.namespace,
              nodeName: pod.spec.nodeName,
              podIP: pod.status.podIP,
              startTime: pod.status.startTime,
              // Add StatefulSet information if available
              statefulSet: statefulSet ? {
                name: statefulSet.metadata.name,
                replicas: statefulSet.spec.replicas,
                readyReplicas: statefulSet.status.readyReplicas || 0,
                currentReplicas: statefulSet.status.currentReplicas || 0,
                generation: statefulSet.metadata.generation,
                observedGeneration: statefulSet.status.observedGeneration
              } : null
            }
          };
          
          console.log(`✅ Added instance: ${instance.id} (${pod.metadata.name})`);
          if (statefulSet) {
            console.log(`   📊 StatefulSet info: ${statefulSet.metadata.name} (${statefulSet.status.readyReplicas || 0}/${statefulSet.spec.replicas} ready)`);
          }
          instances.push(instance);
<<<<<<< HEAD
          logger.debug("Instance discovered", { 
            instanceId: instance.id, 
            podName: pod.metadata.name, 
            status: instance.status 
          });
        } else {
          logger.debug("Skipping pod - not running or no IP", { 
            podName: pod.metadata.name, 
            phase: pod.status.phase, 
            podIP: pod.status.podIP 
          });
=======
        } else {
          console.log(`⏭️ Skipped pod ${pod.metadata.name}: phase=${pod.status.phase}, podIP=${pod.status.podIP}`);
>>>>>>> 09e2e43e
        }
      }

      // Sort instances by instance number
      instances.sort((a, b) => {
        const aNum = parseInt(a.id.split('-')[1]);
        const bNum = parseInt(b.id.split('-')[1]);
        return aNum - bNum;
      });

<<<<<<< HEAD
      logger.info("Discovered emulator instances from Kubernetes", { 
        count: instances.length,
        instanceIds: instances.map(i => i.id)
      });
      return instances;
      
    } catch (error) {
      logger.error("Failed to discover instances from Kubernetes", { 
        error: error.message,
        stack: error.stack,
        namespace: this.namespace
=======
      console.log(`🎯 Discovered ${instances.length} emulator instances from Kubernetes`);
      if (instances.length > 0) {
        console.log(`📋 Instance summary: ${instances.map(i => i.id).join(', ')}`);
      }
      if (statefulSets.length > 0) {
        console.log(`📊 StatefulSet summary: ${statefulSets.map(sts => `${sts.metadata.name}(${sts.status.readyReplicas || 0}/${sts.spec.replicas})`).join(', ')}`);
      }
      return instances;
      
    } catch (error) {
      console.error('❌ Failed to discover instances from Kubernetes:', error.message);
      console.error('🔍 Error details:', {
        errorType: error.constructor.name,
        errorCode: error.code,
        namespace: this.namespace,
        namespaceType: typeof this.namespace,
        apiAvailable: !!this.k8sApi,
        appsApiAvailable: !!this.k8sAppsApi
>>>>>>> 09e2e43e
      });
      return [];
    }
  }

  mapPodStatusToInstanceStatus(podStatus) {
    if (podStatus.phase === 'Running') {
      // Check if all containers are ready
      const allReady = podStatus.containerStatuses?.every(cs => cs.ready) ?? false;
      return allReady ? 'ready' : 'booting';
    } else if (podStatus.phase === 'Pending') {
      return 'booting';
    } else if (podStatus.phase === 'Failed') {
      return 'error';
    } else {
      return 'unknown';
    }
  }

  async getServicesInfo() {
    if (!this.initialized) {
      return {};
    }

<<<<<<< HEAD
    if (!this.namespace || this.namespace.trim() === '') {
      logger.warn("Cannot get services info: Kubernetes namespace is null or empty");
=======
    if (!this.namespace || this.namespace.trim() === '' || this.namespace === 'null' || this.namespace === 'undefined') {
      console.warn('Cannot get services info: Kubernetes namespace is null, undefined, or empty');
>>>>>>> 09e2e43e
      return {};
    }

    try {
      // Ensure namespace is a valid string with extra validation, default to 'loco'
      const namespace = String(this.namespace).trim();
      if (!namespace || namespace === 'null' || namespace === 'undefined') {
        console.warn('Namespace validation failed for services info - using default: loco');
        return {};
      }
      
      console.log(`🔍 Getting services info for namespace: "${namespace}"`);
      
      // Use object-based parameters for kubernetes/client-node v1.3.0+
      const labelSelector = 'app.kubernetes.io/part-of=lego-loco-cluster';
      const listServicesParams = {
        namespace: namespace,
        labelSelector: labelSelector
      };
      
      const servicesResponse = await this.k8sApi.listNamespacedService(listServicesParams);

      if (!servicesResponse || !servicesResponse.body) {
<<<<<<< HEAD
        logger.warn("No services response or body from Kubernetes API");
=======
        console.log('⚠️ No services response or body from Kubernetes API');
>>>>>>> 09e2e43e
        return {};
      }

      console.log(`✅ Found ${servicesResponse.body.items?.length || 0} services`);

      const services = {};
      
      for (const service of servicesResponse.body.items || []) {
        services[service.metadata.name] = {
          name: service.metadata.name,
          type: service.spec.type,
          clusterIP: service.spec.clusterIP,
          ports: service.spec.ports,
          selector: service.spec.selector
        };
        console.log(`📋 Found service: ${service.metadata.name} (${service.spec.type})`);
      }

      return services;
    } catch (error) {
<<<<<<< HEAD
      logger.error("Failed to get services info", { error: error.message });
=======
      console.error('❌ Failed to get services info:', error.message);
>>>>>>> 09e2e43e
      return {};
    }
  }

  async watchEmulatorInstances(callback) {
    if (!this.initialized) {
      logger.warn("Cannot watch instances: Kubernetes discovery not initialized");
      return null;
    }

<<<<<<< HEAD
    if (!this.namespace || this.namespace.trim() === '') {
      logger.warn("Cannot watch instances: Kubernetes namespace is null or empty");
=======
    if (!this.namespace || this.namespace.trim() === '' || this.namespace === 'null' || this.namespace === 'undefined') {
      console.warn('Cannot watch instances: Kubernetes namespace is null, undefined, or empty');
>>>>>>> 09e2e43e
      return null;
    }

    try {
<<<<<<< HEAD
      // Dynamic import for ES module
      const k8s = await import('@kubernetes/client-node');
      const watch = new k8s.Watch(this.kc);
=======
      // Use the stored k8s reference instead of undefined variable
      if (!this.k8s) {
        console.error('❌ Kubernetes client library not available for watch functionality');
        return null;
      }
>>>>>>> 09e2e43e
      
      const watch = new this.k8s.Watch(this.kc);
      
      // Ensure namespace is a valid string with extra validation, default to 'loco'
      const namespace = String(this.namespace).trim();
<<<<<<< HEAD
      logger.info("Starting watch for emulator pod changes", { namespace });
=======
      if (!namespace || namespace === 'null' || namespace === 'undefined') {
        console.warn('Namespace validation failed for watch functionality - using default: loco');
        return null;
      }
      
      console.log(`🔍 Starting watch for emulator pod changes in namespace: "${namespace}"...`);
>>>>>>> 09e2e43e
      
      // Configure watch with TLS settings for CI environments
      // Use exact labels from Helm chart emulator-statefulset.yaml
      const watchOptions = {
        labelSelector: 'app.kubernetes.io/component=emulator,app.kubernetes.io/part-of=lego-loco-cluster'
      };
      
      // Skip TLS verification in CI environments to avoid "HTTP protocol is not allowed" errors
      if (process.env.CI || process.env.NODE_ENV === 'test') {
        logger.info("CI environment detected - configuring watch with relaxed TLS settings");
      }
      
      const watchRequest = await watch.watch(
        `/api/v1/namespaces/${namespace}/pods`,
        watchOptions,
        (type, apiObj) => {
<<<<<<< HEAD
          logger.debug("Pod change detected", { 
            type, 
            podName: apiObj.metadata?.name, 
            phase: apiObj.status?.phase,
            namespace: apiObj.metadata?.namespace
          });
=======
          console.log(`📋 Pod ${type}: ${apiObj.metadata.name} - ${apiObj.status.phase}`);
>>>>>>> 09e2e43e
          
          // Trigger callback to refresh instance list
          if (callback && typeof callback === 'function') {
            try {
              callback(type, apiObj);
            } catch (callbackError) {
              logger.error("Watch callback error", { error: callbackError.message });
            }
          }
        },
        (err) => {
          if (err && err.code !== 'ECONNRESET') {
<<<<<<< HEAD
            logger.error("Watch error", { 
              error: err.message,
              code: err.code,
              namespace
            });
          } else if (err) {
            logger.debug("Watch connection reset", { namespace });
=======
            console.error('❌ Watch error:', err.message);
>>>>>>> 09e2e43e
          }
        }
      );

      console.log(`✅ Watch established for namespace: "${namespace}"`);
      return watchRequest;
    } catch (error) {
<<<<<<< HEAD
      logger.error("Failed to start watching instances", { error: error.message });
      // In CI environments, don't throw errors for watch failures
      if (process.env.CI || process.env.NODE_ENV === 'test') {
        logger.warn("Watch functionality disabled in CI environment due to TLS restrictions");
=======
      console.error('❌ Failed to start watching instances:', error.message);
      // In CI environments, don't throw errors for watch failures
      if (process.env.CI || process.env.NODE_ENV === 'test') {
        console.warn('⚠️ Watch functionality disabled in CI environment due to TLS restrictions');
>>>>>>> 09e2e43e
        return null;
      }
      // Don't throw error for watch failures, just return null
      return null;
    }
  }

  async getStatefulSetsInfo() {
    if (!this.initialized) {
      return {};
    }

    if (!this.namespace || this.namespace.trim() === '' || this.namespace === 'null' || this.namespace === 'undefined') {
      console.warn('Cannot get StatefulSets info: Kubernetes namespace is null, undefined, or empty');
      return {};
    }

    try {
      // Ensure namespace is a valid string with extra validation, default to 'loco'
      const namespace = String(this.namespace).trim();
      if (!namespace || namespace === 'null' || namespace === 'undefined') {
        console.warn('Namespace validation failed for StatefulSets info - using default: loco');
        return {};
      }
      
      console.log(`🔍 Getting StatefulSets info for namespace: "${namespace}"`);
      
      // Use object-based parameters for kubernetes/client-node v1.3.0+
      const labelSelector = 'app.kubernetes.io/part-of=lego-loco-cluster';
      const listStatefulSetsParams = {
        namespace: namespace,
        labelSelector: labelSelector
      };
      
      const statefulSetsResponse = await this.k8sAppsApi.listNamespacedStatefulSet(listStatefulSetsParams);

      if (!statefulSetsResponse || !statefulSetsResponse.body) {
        console.log('⚠️ No StatefulSets response or body from Kubernetes API');
        return {};
      }

      console.log(`✅ Found ${statefulSetsResponse.body.items?.length || 0} StatefulSets`);

      const statefulSets = {};
      
      for (const sts of statefulSetsResponse.body.items || []) {
        statefulSets[sts.metadata.name] = {
          name: sts.metadata.name,
          replicas: sts.spec.replicas,
          readyReplicas: sts.status.readyReplicas || 0,
          currentReplicas: sts.status.currentReplicas || 0,
          serviceName: sts.spec.serviceName,
          selector: sts.spec.selector,
          generation: sts.metadata.generation,
          observedGeneration: sts.status.observedGeneration,
          conditions: sts.status.conditions || []
        };
        console.log(`📋 Found StatefulSet: ${sts.metadata.name} (${sts.status.readyReplicas || 0}/${sts.spec.replicas} ready)`);
      }

      return statefulSets;
    } catch (error) {
      console.error('❌ Failed to get StatefulSets info:', error.message);
      return {};
    }
  }

  isAvailable() {
    return this.initialized;
  }

  getNamespace() {
    return this.namespace;
  }
}

module.exports = KubernetesDiscovery;<|MERGE_RESOLUTION|>--- conflicted
+++ resolved
@@ -19,12 +19,8 @@
 
   async init() {
     try {
-<<<<<<< HEAD
       logger.info("Initializing Kubernetes discovery");
-      // Dynamic import for ES module
-=======
-      // Use dynamic import for ES modules in CommonJS environment
->>>>>>> 09e2e43e
+
       const k8s = await import('@kubernetes/client-node');
       this.k8s = k8s; // Store reference for later use
       this.kc = new k8s.KubeConfig();
@@ -58,7 +54,6 @@
         this.namespace = fs.readFileSync('/var/run/secrets/kubernetes.io/serviceaccount/namespace', 'utf8').trim();
         logger.info("Using namespace from service account", { namespace: this.namespace });
       } else {
-<<<<<<< HEAD
         // In CI environments, use default namespace
         this.namespace = 'default';
         logger.info("Using default namespace", { namespace: this.namespace });
@@ -87,29 +82,6 @@
         namespace: this.namespace,
         clusterAvailable: true
       });
-=======
-        // In CI environments or when no environment/service account namespace is found,
-        // use 'loco' namespace to align with Helm chart default configuration
-        this.namespace = 'loco';
-        console.log(`Using default namespace from Helm chart: ${this.namespace}`);
-      }
-      
-      // Validate namespace is not empty or null/undefined - always default to 'loco'
-      if (!this.namespace || this.namespace.trim() === '' || this.namespace === 'null' || this.namespace === 'undefined') {
-        this.namespace = 'loco'; // Use Helm chart default 'loco' instead of 'default'
-        console.warn('Namespace was empty, null, or undefined - falling back to Helm chart default: loco');
-      }
-      
-      // Final validation - ensure namespace is a proper string, fallback to 'loco'
-      this.namespace = String(this.namespace).trim();
-      if (!this.namespace) {
-        this.namespace = 'loco'; // Use Helm chart default 'loco'
-        console.warn('Namespace validation failed - using Helm chart default namespace: loco');
-      }
-      
-      console.log(`Kubernetes discovery initialized for namespace: "${this.namespace}" (type: ${typeof this.namespace})`);
-      console.log(`Namespace validation - length: ${this.namespace.length}, empty check: ${!this.namespace}`);
->>>>>>> 09e2e43e
     } catch (error) {
       logger.warn('Failed to initialize Kubernetes client', { 
         error: error.message,
@@ -127,27 +99,15 @@
       return [];
     }
 
-<<<<<<< HEAD
     if (!this.namespace || this.namespace.trim() === '') {
       logger.error("Kubernetes namespace is null or empty, cannot discover instances");
-=======
-    if (!this.namespace || this.namespace.trim() === '' || this.namespace === 'null' || this.namespace === 'undefined') {
-      console.error('Kubernetes namespace is null, undefined, or empty, cannot discover instances');
->>>>>>> 09e2e43e
       return [];
     }
 
     try {
-<<<<<<< HEAD
       logger.info("Discovering emulator instances in namespace", { namespace: this.namespace });
-=======
-      console.log(`🔍 Discovering emulator instances in namespace: "${this.namespace}"`);
-      console.log(`📊 Debug info - Namespace type: ${typeof this.namespace}, value: "${this.namespace}", length: ${this.namespace.length}`);
->>>>>>> 09e2e43e
-      
       // Ensure namespace is a valid string with extra validation, default to 'loco'
       const namespace = String(this.namespace).trim();
-<<<<<<< HEAD
       if (!namespace) {
         logger.error("Namespace is empty after trimming");
         return [];
@@ -156,15 +116,6 @@
       // Discover StatefulSet pods with emulator label
       logger.debug("Calling listNamespacedPod", { namespace });
       
-      // Use positional parameters for maximum compatibility with different client-node versions
-=======
-      if (!namespace || namespace === 'null' || namespace === 'undefined') {
-        console.error('❌ Namespace is empty, null, or undefined after validation');
-        return [];
-      }
-      
-      // Use exact labels from Helm chart emulator-statefulset.yaml
->>>>>>> 09e2e43e
       const labelSelector = 'app.kubernetes.io/component=emulator,app.kubernetes.io/part-of=lego-loco-cluster';
       
       console.log(`🚀 Calling Kubernetes APIs for namespace: "${namespace}"`);
@@ -195,11 +146,7 @@
       ]);
 
       if (!podsResponse || !podsResponse.body) {
-<<<<<<< HEAD
         logger.warn("No pods response or body from Kubernetes API");
-=======
-        console.log('⚠️ No pods response or body from Kubernetes API');
->>>>>>> 09e2e43e
         return [];
       }
 
@@ -215,22 +162,9 @@
       const instances = [];
       const pods = podsResponse.body.items || [];
       
-<<<<<<< HEAD
       logger.debug("Processing discovered pods", { podCount: pods.length });
       
       for (const pod of pods) {
-=======
-      // Create a map of StatefulSets for reference
-      const statefulSetMap = new Map();
-      for (const sts of statefulSets) {
-        statefulSetMap.set(sts.metadata.name, sts);
-        console.log(`📋 Found StatefulSet: ${sts.metadata.name}, desired replicas: ${sts.spec.replicas}, ready: ${sts.status.readyReplicas || 0}`);
-      }
-      
-      for (const pod of pods) {
-        console.log(`📋 Processing pod: ${pod.metadata.name}, phase: ${pod.status.phase}, podIP: ${pod.status.podIP}`);
-        
->>>>>>> 09e2e43e
         if (pod.status.phase === 'Running' && pod.status.podIP) {
           // Extract instance number from pod name (e.g., loco-emulator-0 -> 0)
           const instanceMatch = pod.metadata.name.match(/-(\d+)$/);
@@ -275,7 +209,6 @@
             console.log(`   📊 StatefulSet info: ${statefulSet.metadata.name} (${statefulSet.status.readyReplicas || 0}/${statefulSet.spec.replicas} ready)`);
           }
           instances.push(instance);
-<<<<<<< HEAD
           logger.debug("Instance discovered", { 
             instanceId: instance.id, 
             podName: pod.metadata.name, 
@@ -287,10 +220,6 @@
             phase: pod.status.phase, 
             podIP: pod.status.podIP 
           });
-=======
-        } else {
-          console.log(`⏭️ Skipped pod ${pod.metadata.name}: phase=${pod.status.phase}, podIP=${pod.status.podIP}`);
->>>>>>> 09e2e43e
         }
       }
 
@@ -301,7 +230,6 @@
         return aNum - bNum;
       });
 
-<<<<<<< HEAD
       logger.info("Discovered emulator instances from Kubernetes", { 
         count: instances.length,
         instanceIds: instances.map(i => i.id)
@@ -313,26 +241,6 @@
         error: error.message,
         stack: error.stack,
         namespace: this.namespace
-=======
-      console.log(`🎯 Discovered ${instances.length} emulator instances from Kubernetes`);
-      if (instances.length > 0) {
-        console.log(`📋 Instance summary: ${instances.map(i => i.id).join(', ')}`);
-      }
-      if (statefulSets.length > 0) {
-        console.log(`📊 StatefulSet summary: ${statefulSets.map(sts => `${sts.metadata.name}(${sts.status.readyReplicas || 0}/${sts.spec.replicas})`).join(', ')}`);
-      }
-      return instances;
-      
-    } catch (error) {
-      console.error('❌ Failed to discover instances from Kubernetes:', error.message);
-      console.error('🔍 Error details:', {
-        errorType: error.constructor.name,
-        errorCode: error.code,
-        namespace: this.namespace,
-        namespaceType: typeof this.namespace,
-        apiAvailable: !!this.k8sApi,
-        appsApiAvailable: !!this.k8sAppsApi
->>>>>>> 09e2e43e
       });
       return [];
     }
@@ -357,13 +265,8 @@
       return {};
     }
 
-<<<<<<< HEAD
     if (!this.namespace || this.namespace.trim() === '') {
       logger.warn("Cannot get services info: Kubernetes namespace is null or empty");
-=======
-    if (!this.namespace || this.namespace.trim() === '' || this.namespace === 'null' || this.namespace === 'undefined') {
-      console.warn('Cannot get services info: Kubernetes namespace is null, undefined, or empty');
->>>>>>> 09e2e43e
       return {};
     }
 
@@ -387,11 +290,7 @@
       const servicesResponse = await this.k8sApi.listNamespacedService(listServicesParams);
 
       if (!servicesResponse || !servicesResponse.body) {
-<<<<<<< HEAD
         logger.warn("No services response or body from Kubernetes API");
-=======
-        console.log('⚠️ No services response or body from Kubernetes API');
->>>>>>> 09e2e43e
         return {};
       }
 
@@ -412,11 +311,7 @@
 
       return services;
     } catch (error) {
-<<<<<<< HEAD
       logger.error("Failed to get services info", { error: error.message });
-=======
-      console.error('❌ Failed to get services info:', error.message);
->>>>>>> 09e2e43e
       return {};
     }
   }
@@ -427,43 +322,21 @@
       return null;
     }
 
-<<<<<<< HEAD
     if (!this.namespace || this.namespace.trim() === '') {
       logger.warn("Cannot watch instances: Kubernetes namespace is null or empty");
-=======
-    if (!this.namespace || this.namespace.trim() === '' || this.namespace === 'null' || this.namespace === 'undefined') {
-      console.warn('Cannot watch instances: Kubernetes namespace is null, undefined, or empty');
->>>>>>> 09e2e43e
       return null;
     }
 
     try {
-<<<<<<< HEAD
       // Dynamic import for ES module
       const k8s = await import('@kubernetes/client-node');
       const watch = new k8s.Watch(this.kc);
-=======
-      // Use the stored k8s reference instead of undefined variable
-      if (!this.k8s) {
-        console.error('❌ Kubernetes client library not available for watch functionality');
-        return null;
-      }
->>>>>>> 09e2e43e
       
       const watch = new this.k8s.Watch(this.kc);
       
       // Ensure namespace is a valid string with extra validation, default to 'loco'
       const namespace = String(this.namespace).trim();
-<<<<<<< HEAD
       logger.info("Starting watch for emulator pod changes", { namespace });
-=======
-      if (!namespace || namespace === 'null' || namespace === 'undefined') {
-        console.warn('Namespace validation failed for watch functionality - using default: loco');
-        return null;
-      }
-      
-      console.log(`🔍 Starting watch for emulator pod changes in namespace: "${namespace}"...`);
->>>>>>> 09e2e43e
       
       // Configure watch with TLS settings for CI environments
       // Use exact labels from Helm chart emulator-statefulset.yaml
@@ -480,16 +353,12 @@
         `/api/v1/namespaces/${namespace}/pods`,
         watchOptions,
         (type, apiObj) => {
-<<<<<<< HEAD
           logger.debug("Pod change detected", { 
             type, 
             podName: apiObj.metadata?.name, 
             phase: apiObj.status?.phase,
             namespace: apiObj.metadata?.namespace
           });
-=======
-          console.log(`📋 Pod ${type}: ${apiObj.metadata.name} - ${apiObj.status.phase}`);
->>>>>>> 09e2e43e
           
           // Trigger callback to refresh instance list
           if (callback && typeof callback === 'function') {
@@ -502,7 +371,6 @@
         },
         (err) => {
           if (err && err.code !== 'ECONNRESET') {
-<<<<<<< HEAD
             logger.error("Watch error", { 
               error: err.message,
               code: err.code,
@@ -510,9 +378,6 @@
             });
           } else if (err) {
             logger.debug("Watch connection reset", { namespace });
-=======
-            console.error('❌ Watch error:', err.message);
->>>>>>> 09e2e43e
           }
         }
       );
@@ -520,17 +385,10 @@
       console.log(`✅ Watch established for namespace: "${namespace}"`);
       return watchRequest;
     } catch (error) {
-<<<<<<< HEAD
       logger.error("Failed to start watching instances", { error: error.message });
       // In CI environments, don't throw errors for watch failures
       if (process.env.CI || process.env.NODE_ENV === 'test') {
         logger.warn("Watch functionality disabled in CI environment due to TLS restrictions");
-=======
-      console.error('❌ Failed to start watching instances:', error.message);
-      // In CI environments, don't throw errors for watch failures
-      if (process.env.CI || process.env.NODE_ENV === 'test') {
-        console.warn('⚠️ Watch functionality disabled in CI environment due to TLS restrictions');
->>>>>>> 09e2e43e
         return null;
       }
       // Don't throw error for watch failures, just return null
