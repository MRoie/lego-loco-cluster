# Repository Summary

Loco LAN emulates multiple Windows 98 environments running Lego Loco. Each
instance streams audio and video to a React dashboard. Development tooling is
based on Docker and Kubernetes so the whole cluster can be started with a single
command.

## Key Components
- **backend/** – Express server providing WebSocket proxies and configuration APIs
- **frontend/** – React dashboard displaying the 3×3 grid of streams
- **containers/** – Dockerfiles for QEMU-based emulator images
- **compose/** – Docker Compose files for local development and testing
- **helm/** – Helm chart for deploying the cluster
- **scripts/** – Helper utilities to build images, start services and manage tests

A VS Code dev container is provided under `.devcontainer` with Node.js 22,
Docker‑in‑Docker and the Kubernetes CLIs. Run `devcontainer up` to get a ready
environment. Alternatively install the packages listed in `AGENTS.md`.

Prebuilt snapshots containing SoftGPU and Lego Loco are available from
`ghcr.io/mroie/qemu-snapshots` to speed up emulator startup.

## Current Status
The development environment supports live reloading for both backend and
frontend. Configuration files in `config/` are watched automatically. The Docker
Compose setup runs a minimal stack or the full set of nine emulators. CI
workflows build the images and run basic network tests.

A VR mode is also available. The `vr-frontend` container exposes the dashboard
in WebXR so all instances can be viewed in a headset.

<<<<<<< HEAD
The `benchmark/bench.py` script spins up 1, 3 and 9 replicas to gather basic
streaming metrics.

=======
>>>>>>> 77f5007c
For a detailed outline of upcoming VR features, see `docs/VR_STREAMING_PLAN.md`.



Future work includes implementing an active container focus system so only the
selected emulator runs at full speed. See `docs/ACTIVE_STATE_PLAN.md` for the
roadmap and associated tasks. Use `scripts/set_active.sh` to update the list of
focused instances during development. The EV3 helper `scripts/ev3_focus_ws.py`
can change focus using the brick's buttons. When switching focus locally the
script throttles other containers using Docker CPU quotas so the active
emulators get full performance.
Helm deployments can set CPU requests and limits via `emulator.resources` in
`values.yaml` and Docker Compose includes example quotas for local testing.
Spatial audio has been added to the VR experience so that each emulator's sound
originates from its screen position. Instances in the active list are loudest
while the others play softly for ambient feedback.
Audio parameters are stored in `config/camu.json` so CAMU-based pipelines can
produce high fidelity spatial output.<|MERGE_RESOLUTION|>--- conflicted
+++ resolved
@@ -29,16 +29,6 @@
 A VR mode is also available. The `vr-frontend` container exposes the dashboard
 in WebXR so all instances can be viewed in a headset.
 
-<<<<<<< HEAD
-The `benchmark/bench.py` script spins up 1, 3 and 9 replicas to gather basic
-streaming metrics.
-
-=======
->>>>>>> 77f5007c
-For a detailed outline of upcoming VR features, see `docs/VR_STREAMING_PLAN.md`.
-
-
-
 Future work includes implementing an active container focus system so only the
 selected emulator runs at full speed. See `docs/ACTIVE_STATE_PLAN.md` for the
 roadmap and associated tasks. Use `scripts/set_active.sh` to update the list of
