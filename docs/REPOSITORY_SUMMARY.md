# Repository Summary

Loco LAN emulates multiple Windows 98 environments running Lego Loco. Each
instance streams audio and video to a React dashboard. Development tooling is
based on Docker and Kubernetes so the whole cluster can be started with a single
command.

## Key Components
- **backend/** – Express server providing WebSocket proxies and configuration APIs
- **frontend/** – React dashboard displaying the 3×3 grid of streams
- **containers/** – Dockerfiles for QEMU-based emulator images
- **compose/** – Docker Compose files for local development and testing
- **helm/** – Helm chart for deploying the cluster
- **scripts/** – Helper utilities to build images, start services and manage tests

A VS Code dev container is provided under `.devcontainer` with Node.js 22,
Docker‑in‑Docker and the Kubernetes CLIs. Run `devcontainer up` to get a ready
environment. Alternatively install the packages listed in `AGENTS.md`.

Prebuilt snapshots containing SoftGPU and Lego Loco are available from
`ghcr.io/mroie/qemu-snapshots` to speed up emulator startup.

## Current Status
The development environment supports live reloading for both backend and
frontend. Configuration files in `config/` are watched automatically. The Docker
Compose setup runs a minimal stack or the full set of nine emulators. CI
workflows build the images and run basic network tests.

A VR mode is also available. The `vr-frontend` container exposes the dashboard
in WebXR so all instances can be viewed in a headset.

<<<<<<< HEAD
For a detailed outline of upcoming VR features, see `docs/VR_STREAMING_PLAN.md`.



=======
>>>>>>> eb22020b
Future work includes implementing an active container focus system so only the
selected emulator runs at full speed. See `docs/ACTIVE_STATE_PLAN.md` for the
roadmap and associated tasks. Use `scripts/set_active.sh` to update the list of
focused instances during development. The EV3 helper `scripts/ev3_focus_ws.py`
can change focus using the brick's buttons. When switching focus locally the
script throttles other containers using Docker CPU quotas so the active
emulators get full performance.
Helm deployments can set CPU requests and limits via `emulator.resources` in
`values.yaml` and Docker Compose includes example quotas for local testing.
Spatial audio has been added to the VR experience so that each emulator's sound
originates from its screen position. Instances in the active list are loudest
while the others play softly for ambient feedback.
<<<<<<< HEAD
Audio parameters are stored in `config/qemu.json` so QEMU-based pipelines can
=======
Audio parameters are stored in `config/camu.json` so CAMU-based pipelines can
>>>>>>> eb22020b
produce high fidelity spatial output.<|MERGE_RESOLUTION|>--- conflicted
+++ resolved
@@ -29,13 +29,9 @@
 A VR mode is also available. The `vr-frontend` container exposes the dashboard
 in WebXR so all instances can be viewed in a headset.
 
-<<<<<<< HEAD
 For a detailed outline of upcoming VR features, see `docs/VR_STREAMING_PLAN.md`.
 
 
-
-=======
->>>>>>> eb22020b
 Future work includes implementing an active container focus system so only the
 selected emulator runs at full speed. See `docs/ACTIVE_STATE_PLAN.md` for the
 roadmap and associated tasks. Use `scripts/set_active.sh` to update the list of
@@ -48,9 +44,6 @@
 Spatial audio has been added to the VR experience so that each emulator's sound
 originates from its screen position. Instances in the active list are loudest
 while the others play softly for ambient feedback.
-<<<<<<< HEAD
+
 Audio parameters are stored in `config/qemu.json` so QEMU-based pipelines can
-=======
-Audio parameters are stored in `config/camu.json` so CAMU-based pipelines can
->>>>>>> eb22020b
 produce high fidelity spatial output.