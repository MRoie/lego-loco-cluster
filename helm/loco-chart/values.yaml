--- conflicted
+++ resolved
@@ -68,11 +68,7 @@
   tag: latest
   servicePort: 3000
   buildArgs:
-<<<<<<< HEAD
     VITE_DEFAULT_VR: "true"
-
+    
 stunner:
-  enabled: true
-=======
-    VITE_DEFAULT_VR: "true"
->>>>>>> 77f5007c
+  enabled: true