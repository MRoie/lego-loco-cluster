replicas: 1
namespace: loco

imageRepo: "ghcr.io/mroie"

# Image pull secrets for private registries
# Uncomment and configure as needed
imagePullSecrets: []
  # - ghcr-secret        # GitHub Container Registry
  # - jfrog-secret       # JFrog Artifactory
  # - custom-registry    # Custom registry

# Registry configurations for different environments
registryConfig:
  # GitHub Container Registry
  ghcr:
    enabled: false
    secretName: "ghcr-secret"
    server: "ghcr.io"

  # JFrog Artifactory
  jfrog:
    enabled: false
    secretName: "jfrog-secret"
    server: ""  # e.g., "your-company.jfrog.io"

emulator:
  image: qemu-loco
  tag: latest
  imagePullPolicy: IfNotPresent

  servicePort: 5901
  diskPVC: win98-disk
  diskReadOnly: false

  # Snapshot configuration
  usePrebuiltSnapshot: false
  snapshotRegistry: "ghcr.io/mroie/qemu-snapshots"
  snapshotTag: "win98-base"

  # CPU resources for emulator pods
  resources:
    limits:
      cpu: "1"
    requests:
      cpu: "0.25"
<<<<<<< HEAD
=======
  
>>>>>>> b121d778
  # Additional environment variables
  env: {}
    # USE_PREBUILT_SNAPSHOT: "true"
    # SNAPSHOT_REGISTRY: "ghcr.io/mroie/qemu-snapshots"
    # SNAPSHOT_TAG: "win98-base"
    # DISK_SIZE: "2G"

backend:
  image: loco-backend
  tag: latest
  servicePort: 3001

frontend:
  image: loco-frontend
  tag: latest
  servicePort: 3000

<<<<<<< HEAD
git:
  userName: "Loco Watcher"
  userEmail: "watcher@example.com"

artRes:
  nfs:
    server: "nfs-server.default.svc.cluster.local"
    path: "/exports/art"
=======
>>>>>>> b121d778
vr:
  enabled: true
  image: loco-frontend
  tag: latest
  servicePort: 3000
  buildArgs:
<<<<<<< HEAD
    VITE_DEFAULT_VR: "true"
=======
    VITE_DEFAULT_VR: "true"
    
stunner:
  enabled: true
>>>>>>> b121d778
<|MERGE_RESOLUTION|>--- conflicted
+++ resolved
@@ -44,10 +44,7 @@
       cpu: "1"
     requests:
       cpu: "0.25"
-<<<<<<< HEAD
-=======
   
->>>>>>> b121d778
   # Additional environment variables
   env: {}
     # USE_PREBUILT_SNAPSHOT: "true"
@@ -65,7 +62,6 @@
   tag: latest
   servicePort: 3000
 
-<<<<<<< HEAD
 git:
   userName: "Loco Watcher"
   userEmail: "watcher@example.com"
@@ -74,19 +70,14 @@
   nfs:
     server: "nfs-server.default.svc.cluster.local"
     path: "/exports/art"
-=======
->>>>>>> b121d778
+
 vr:
   enabled: true
   image: loco-frontend
   tag: latest
   servicePort: 3000
   buildArgs:
-<<<<<<< HEAD
-    VITE_DEFAULT_VR: "true"
-=======
     VITE_DEFAULT_VR: "true"
     
 stunner:
-  enabled: true
->>>>>>> b121d778
+  enabled: true