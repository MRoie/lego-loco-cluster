--- conflicted
+++ resolved
@@ -54,8 +54,11 @@
         .then(setStatus)
         .catch(() => {});
       
-      // Refresh instances periodically
-      loadInstances();
+      // Refresh provisioned instances periodically
+      fetch("/api/instances/provisioned")
+        .then((r) => r.json())
+        .then(setProvisionedInstances)
+        .catch(() => {});
     }, 5000);
     
     fetch("/api/status").then((r) => r.json()).then(setStatus).catch(() => {});
@@ -163,59 +166,29 @@
     <div className="min-h-screen lego-background text-black relative">
       {!vrMode && (
         <>
-<<<<<<< HEAD
-          {/* Header */}
-          <div className="bg-gray-800 border-b border-gray-700 p-4">
-            <div className="flex items-center justify-between">
-              <div>
-                <h1 className="text-2xl font-bold text-yellow-400">🎮 Lego Loco Cluster</h1>
-                <div className="flex items-center space-x-4">
-                  <p className="text-gray-300 text-sm">
-                    {displayInstances.length} of {instances.length} instances
-                    {showOnlyProvisioned ? ' (provisioned only)' : ''}
-                  </p>
-                  <DiscoveryStatus />
-                </div>
-              </div>
-              <div className="flex items-center space-x-4">
-                <button
-                  onClick={() => setShowOnlyProvisioned(!showOnlyProvisioned)}
-                  className={`px-3 py-1 rounded text-sm transition-colors ${
-                    showOnlyProvisioned 
-                      ? 'bg-blue-600 text-white hover:bg-blue-700' 
-                      : 'bg-gray-600 text-gray-300 hover:bg-gray-500'
-                  }`}
-                >
-                  {showOnlyProvisioned ? 'Show All' : 'Provisioned Only'}
-                </button>
-                <button
-                  onClick={() => setVrMode(true)}
-                  className="bg-yellow-500 text-black px-4 py-2 rounded font-medium hover:bg-yellow-400 transition-colors"
-                >
-                  Enter VR
-                </button>
-              </div>
-            </div>
-=======
           {/* Transparent Header with VR Button */}
           <div className="absolute top-0 right-0 z-10 p-4">
-            <button
-              onClick={() => setVrMode(true)}
-              className="lego-vr-button"
-              title="Enter VR Mode"
-            >
-              {/* VR Headset Icon */}
-              <svg 
-                width="24" 
-                height="24" 
-                viewBox="0 0 24 24" 
-                fill="currentColor"
-                className="w-6 h-6"
+            <div className="flex items-center space-x-4">
+              {/* Discovery Status */}
+              <DiscoveryStatus />
+              {/* VR Button */}
+              <button
+                onClick={() => setVrMode(true)}
+                className="lego-vr-button"
+                title="Enter VR Mode"
               >
-                <path d="M20 8v8a3 3 0 01-3 3h-2.5l-1.5-2H8l-1.5 2H4a3 3 0 01-3-3V8a3 3 0 013-3h13a3 3 0 013 3zM6.5 13.5a1.5 1.5 0 100-3 1.5 1.5 0 000 3zm11 0a1.5 1.5 0 100-3 1.5 1.5 0 000 3z"/>
-              </svg>
-            </button>
->>>>>>> 306f971a
+                {/* VR Headset Icon */}
+                <svg 
+                  width="24" 
+                  height="24" 
+                  viewBox="0 0 24 24" 
+                  fill="currentColor"
+                  className="w-6 h-6"
+                >
+                  <path d="M20 8v8a3 3 0 01-3 3h-2.5l-1.5-2H8l-1.5 2H4a3 3 0 01-3-3V8a3 3 0 013-3h13a3 3 0 013 3zM6.5 13.5a1.5 1.5 0 100-3 1.5 1.5 0 000 3zm11 0a1.5 1.5 0 100-3 1.5 1.5 0 000 3z"/>
+                </svg>
+              </button>
+            </div>
           </div>
 
           {/* 3x3 Grid Container */}
