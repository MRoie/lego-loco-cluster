<<<<<<< HEAD
# Future Codex Agent Tasks for Loco LAN

This document lists all remaining work required to accept a Windows 98 image and run the cluster reliably. Each numbered section contains a **prompt** you can copy directly into a future Codex session. Follow the steps in order.

## 0. Onboarding and Setup
**Prompt:**
> "Prepare the development environment for Loco LAN on a fresh Ubuntu machine. Install all required packages and initialize the repo."

Steps:
- Install system packages: `nodejs`, `npm`, `qemu-system-x86`, `qemu-kvm`, `wine`, `gstreamer1.0-tools`, `pulseaudio`, `docker.io`, `tcpdump`.
- Run `npm install` inside both `backend/` and `frontend/`.
- Ensure Docker and Talos are available and a cluster can be created with `talosctl cluster create`.

## 1. Image Provisioning
**Prompt:**
> "Create and document a Windows 98 disk image with Lego Loco installed. Provide scripts so containers can load the image automatically."

Tasks:
- Write step-by-step instructions for installing Windows 98 and Lego Loco in an emulator.
- Add a script that converts the install to `win98.qcow2` or `win98.img` for container use.
- Update emulator entrypoints to read an image path from an environment variable.

## 2. Persistent Storage
**Prompt:**
> "Modify the Helm chart so emulator pods mount the disk image from a PersistentVolumeClaim."

Tasks:
- Mount the image via PVC and allow configuration through `values.yaml`.
- Add a toggle for read‑only mode so multiple pods can reuse one base image.

## 3. Cluster Bootstrap Scripts
**Prompt:**
> "Add helper scripts that copy the prepared disk image into the cluster and patch the Helm release automatically."

Tasks:
- Create scripts to upload the image to a volume and update the release with the correct PVC.
- Extend `scripts/start_live_cluster.sh` to call these helpers and regenerate `config/instances.json`.

## 4. Extended Test Coverage
**Prompt:**
> "Expand k8s-tests to verify networking and emulator boot state, and integrate the scripts into CI."

Tasks:
- Enhance `k8s-tests/test-network.sh` with ARP table checks and IPv6 connectivity.
- Add `k8s-tests/test-boot.sh` that waits for each emulator to expose VNC and verifies the Windows desktop.
- Run all tests in CI so failures block merges.

## 5. VNC Video Streaming Implementation
**Prompt:**
> "Complete the VNC-based video streaming system for reliable retro gaming compatibility."

Tasks:
- Complete the VNCViewer.jsx component using NoVNC library
- Set up WebSocket proxy routing in backend for VNC connections
- Add input event forwarding (mouse, keyboard) through VNC protocol
- Create VR texture mapping from NoVNC canvas for A-Frame integration
- Test with Win98 Lego Loco for full compatibility

## 6. UI/UX Polishing
**Prompt:**
> "Improve the frontend experience and make the streaming more resilient."

Tasks:
- Allow users to select audio output devices per instance.
- Add reconnect logic to VNC connections for dropped connections.
- Show loading indicators while streams establish.
- Add fullscreen mode for individual VNC viewers

## 7. VR Interface (Optional)
**Prompt:**
> "Prototype a VR scene that displays the nine video feeds and maps controller buttons to backend hotkeys."

Tasks:
- Build a basic A‑Frame scene showing the grid on a curved surface.
- Wire VR controller events to existing backend hotkey actions.
- Integrate NoVNC canvas as WebGL textures in VR space

Completing these prompts will allow the repository to accept a Windows 98 + Lego Loco image and run the full cluster with stable networking, automated tests, and a polished user interface.


image link 

https://drive.google.com/file/d/19UD-SRbTY5qyvsSeNhyX7fIaI6cet8Fb/view?usp=drivesdk


pcem cfg file below


=======
# Future Codex Agent Tasks for Loco LAN

This document lists all remaining work required to accept a Windows 98 image and run the cluster reliably. Each numbered section contains a **prompt** you can copy directly into a future Codex session. Follow the steps in order.

## 0. Onboarding and Setup
**Prompt:**
> "Prepare the development environment for Loco LAN on a fresh Ubuntu machine. Install all required packages and initialize the repo."

Steps:
- Install system packages: `nodejs`, `npm`, `qemu-system-x86`, `qemu-kvm`, `wine`, `gstreamer1.0-tools`, `pulseaudio`, `docker.io`, `tcpdump`.
- Run `npm install` inside both `backend/` and `frontend/`.
- Ensure Docker and Talos are available and a cluster can be created with `talosctl cluster create`.

## 1. Image Provisioning
**Prompt:**
> "Create and document a Windows 98 disk image with Lego Loco installed. Provide scripts so containers can load the image automatically."

Tasks:
- Write step-by-step instructions for installing Windows 98 and Lego Loco in an emulator.
- Add a script that converts the install to `win98.qcow2` or `win98.img` for container use.
- Update emulator entrypoints to read an image path from an environment variable.

## 2. Persistent Storage
**Prompt:**
> "Modify the Helm chart so emulator pods mount the disk image from a PersistentVolumeClaim."

Tasks:
- Mount the image via PVC and allow configuration through `values.yaml`.
- Add a toggle for read‑only mode so multiple pods can reuse one base image.

## 3. Cluster Bootstrap Scripts
**Prompt:**
> "Add helper scripts that copy the prepared disk image into the cluster and patch the Helm release automatically."

Tasks:
- Create scripts to upload the image to a volume and update the release with the correct PVC.
- Extend `scripts/start_live_cluster.sh` to call these helpers and regenerate `config/instances.json`.

## 4. Extended Test Coverage
**Prompt:**
> "Expand k8s-tests to verify networking and emulator boot state, and integrate the scripts into CI."

Tasks:
- Enhance `k8s-tests/test-network.sh` with ARP table checks and IPv6 connectivity.
- Add `k8s-tests/test-boot.sh` that waits for each emulator to expose VNC and verifies the Windows desktop.
- Run all tests in CI so failures block merges.

## 5. UI/UX Polishing
**Prompt:**
> "Improve the frontend experience and make the streaming more resilient."

Tasks:
- Allow users to select audio output devices per instance.
- Add reconnect logic to `useWebRTC` for dropped connections.
- Show loading indicators while streams establish.

## 6. VR Interface (Optional)
**Prompt:**
> "Prototype a VR scene that displays the nine video feeds and maps controller buttons to backend hotkeys."

Tasks:
- Build a basic A‑Frame scene showing the grid on a curved surface.
- Wire VR controller events to existing backend hotkey actions.

Completing these prompts will allow the repository to accept a Windows 98 + Lego Loco image and run the full cluster with stable networking, automated tests, and a polished user interface.


image link bootable 98

https://drive.google.com/file/d/1U_IfHPHLxaQH8lT4BpY1qOAr-ytIFLSl/view?usp=drivesdk


pcem cfg file below


>>>>>>> 29a56ed2
gameblaster = 0
gus = 0
ssi2001 = 0
voodoo = 0
model = ga686bx
cpu_manufacturer = 0
cpu = 6
fpu = builtin
cpu_use_dynarec = 1
cpu_waitstates = 0
gfxcard = v3_3000
video_speed = 5
sndcard = sbpci128
cpu_speed = 0
disc_a = 
disc_b = 
hdd_controller = ide
mem_size = 524288
cdrom_drive = 200
cdrom_channel = 2
cdrom_path = S:\Lego\em\LOOT\LOOT\gmz\NestleBarcodemegamix01.iso
zip_channel = -1
hdc_sectors = 63
hdc_heads = 16
hdc_cylinders = 20317
hdc_fn = S:\Lego\em\pcem\H2.vhd
hdd_sectors = 0
hdd_heads = 0
hdd_cylinders = 0
hdd_fn = 
hde_sectors = 0
hde_heads = 0
hde_cylinders = 0
hde_fn = 
hdf_sectors = 0
hdf_heads = 0
hdf_cylinders = 0
hdf_fn = 
hdg_sectors = 0
hdg_heads = 0
hdg_cylinders = 0
hdg_fn = 
hdh_sectors = 0
hdh_heads = 0
hdh_cylinders = 0
hdh_fn = 
hdi_sectors = 0
hdi_heads = 0
hdi_cylinders = 0
hdi_fn = 
drive_a_type = 0
drive_b_type = 0
bpb_disable = 0
cd_speed = 72
cd_model = pcemcd
joystick_type = 0
mouse_type = 3
enable_sync = 1
netcard = rtl8029as
lpt1_device = none
vid_resize = 0
video_fullscreen_scale = 0
video_fullscreen_first = 1

[Joysticks]
joystick_0_nr = 0
joystick_1_nr = 0

[SDL2]
screenshot_format = png
screenshot_flash = 1
custom_width = 640
custom_height = 480
fullscreen = 0
fullscreen_mode = 0
scale = 1
scale_mode = 1
vsync = 0
focus_dim = 0
alternative_update_lock = 0
render_driver = auto

[GL3]
input_scale = 1.000000
input_stretch = 0
shader_refresh_rate = 0.000000

[GL3 Shaders]
shaders = 0<|MERGE_RESOLUTION|>--- conflicted
+++ resolved
@@ -1,255 +1,164 @@
-<<<<<<< HEAD
-# Future Codex Agent Tasks for Loco LAN
-
-This document lists all remaining work required to accept a Windows 98 image and run the cluster reliably. Each numbered section contains a **prompt** you can copy directly into a future Codex session. Follow the steps in order.
-
-## 0. Onboarding and Setup
-**Prompt:**
-> "Prepare the development environment for Loco LAN on a fresh Ubuntu machine. Install all required packages and initialize the repo."
-
-Steps:
-- Install system packages: `nodejs`, `npm`, `qemu-system-x86`, `qemu-kvm`, `wine`, `gstreamer1.0-tools`, `pulseaudio`, `docker.io`, `tcpdump`.
-- Run `npm install` inside both `backend/` and `frontend/`.
-- Ensure Docker and Talos are available and a cluster can be created with `talosctl cluster create`.
-
-## 1. Image Provisioning
-**Prompt:**
-> "Create and document a Windows 98 disk image with Lego Loco installed. Provide scripts so containers can load the image automatically."
-
-Tasks:
-- Write step-by-step instructions for installing Windows 98 and Lego Loco in an emulator.
-- Add a script that converts the install to `win98.qcow2` or `win98.img` for container use.
-- Update emulator entrypoints to read an image path from an environment variable.
-
-## 2. Persistent Storage
-**Prompt:**
-> "Modify the Helm chart so emulator pods mount the disk image from a PersistentVolumeClaim."
-
-Tasks:
-- Mount the image via PVC and allow configuration through `values.yaml`.
-- Add a toggle for read‑only mode so multiple pods can reuse one base image.
-
-## 3. Cluster Bootstrap Scripts
-**Prompt:**
-> "Add helper scripts that copy the prepared disk image into the cluster and patch the Helm release automatically."
-
-Tasks:
-- Create scripts to upload the image to a volume and update the release with the correct PVC.
-- Extend `scripts/start_live_cluster.sh` to call these helpers and regenerate `config/instances.json`.
-
-## 4. Extended Test Coverage
-**Prompt:**
-> "Expand k8s-tests to verify networking and emulator boot state, and integrate the scripts into CI."
-
-Tasks:
-- Enhance `k8s-tests/test-network.sh` with ARP table checks and IPv6 connectivity.
-- Add `k8s-tests/test-boot.sh` that waits for each emulator to expose VNC and verifies the Windows desktop.
-- Run all tests in CI so failures block merges.
-
-## 5. VNC Video Streaming Implementation
-**Prompt:**
-> "Complete the VNC-based video streaming system for reliable retro gaming compatibility."
-
-Tasks:
-- Complete the VNCViewer.jsx component using NoVNC library
-- Set up WebSocket proxy routing in backend for VNC connections
-- Add input event forwarding (mouse, keyboard) through VNC protocol
-- Create VR texture mapping from NoVNC canvas for A-Frame integration
-- Test with Win98 Lego Loco for full compatibility
-
-## 6. UI/UX Polishing
-**Prompt:**
-> "Improve the frontend experience and make the streaming more resilient."
-
-Tasks:
-- Allow users to select audio output devices per instance.
-- Add reconnect logic to VNC connections for dropped connections.
-- Show loading indicators while streams establish.
-- Add fullscreen mode for individual VNC viewers
-
-## 7. VR Interface (Optional)
-**Prompt:**
-> "Prototype a VR scene that displays the nine video feeds and maps controller buttons to backend hotkeys."
-
-Tasks:
-- Build a basic A‑Frame scene showing the grid on a curved surface.
-- Wire VR controller events to existing backend hotkey actions.
-- Integrate NoVNC canvas as WebGL textures in VR space
-
-Completing these prompts will allow the repository to accept a Windows 98 + Lego Loco image and run the full cluster with stable networking, automated tests, and a polished user interface.
-
-
-image link 
-
-https://drive.google.com/file/d/19UD-SRbTY5qyvsSeNhyX7fIaI6cet8Fb/view?usp=drivesdk
-
-
-pcem cfg file below
-
-
-=======
-# Future Codex Agent Tasks for Loco LAN
-
-This document lists all remaining work required to accept a Windows 98 image and run the cluster reliably. Each numbered section contains a **prompt** you can copy directly into a future Codex session. Follow the steps in order.
-
-## 0. Onboarding and Setup
-**Prompt:**
-> "Prepare the development environment for Loco LAN on a fresh Ubuntu machine. Install all required packages and initialize the repo."
-
-Steps:
-- Install system packages: `nodejs`, `npm`, `qemu-system-x86`, `qemu-kvm`, `wine`, `gstreamer1.0-tools`, `pulseaudio`, `docker.io`, `tcpdump`.
-- Run `npm install` inside both `backend/` and `frontend/`.
-- Ensure Docker and Talos are available and a cluster can be created with `talosctl cluster create`.
-
-## 1. Image Provisioning
-**Prompt:**
-> "Create and document a Windows 98 disk image with Lego Loco installed. Provide scripts so containers can load the image automatically."
-
-Tasks:
-- Write step-by-step instructions for installing Windows 98 and Lego Loco in an emulator.
-- Add a script that converts the install to `win98.qcow2` or `win98.img` for container use.
-- Update emulator entrypoints to read an image path from an environment variable.
-
-## 2. Persistent Storage
-**Prompt:**
-> "Modify the Helm chart so emulator pods mount the disk image from a PersistentVolumeClaim."
-
-Tasks:
-- Mount the image via PVC and allow configuration through `values.yaml`.
-- Add a toggle for read‑only mode so multiple pods can reuse one base image.
-
-## 3. Cluster Bootstrap Scripts
-**Prompt:**
-> "Add helper scripts that copy the prepared disk image into the cluster and patch the Helm release automatically."
-
-Tasks:
-- Create scripts to upload the image to a volume and update the release with the correct PVC.
-- Extend `scripts/start_live_cluster.sh` to call these helpers and regenerate `config/instances.json`.
-
-## 4. Extended Test Coverage
-**Prompt:**
-> "Expand k8s-tests to verify networking and emulator boot state, and integrate the scripts into CI."
-
-Tasks:
-- Enhance `k8s-tests/test-network.sh` with ARP table checks and IPv6 connectivity.
-- Add `k8s-tests/test-boot.sh` that waits for each emulator to expose VNC and verifies the Windows desktop.
-- Run all tests in CI so failures block merges.
-
-## 5. UI/UX Polishing
-**Prompt:**
-> "Improve the frontend experience and make the streaming more resilient."
-
-Tasks:
-- Allow users to select audio output devices per instance.
-- Add reconnect logic to `useWebRTC` for dropped connections.
-- Show loading indicators while streams establish.
-
-## 6. VR Interface (Optional)
-**Prompt:**
-> "Prototype a VR scene that displays the nine video feeds and maps controller buttons to backend hotkeys."
-
-Tasks:
-- Build a basic A‑Frame scene showing the grid on a curved surface.
-- Wire VR controller events to existing backend hotkey actions.
-
-Completing these prompts will allow the repository to accept a Windows 98 + Lego Loco image and run the full cluster with stable networking, automated tests, and a polished user interface.
-
-
-image link bootable 98
-
-https://drive.google.com/file/d/1U_IfHPHLxaQH8lT4BpY1qOAr-ytIFLSl/view?usp=drivesdk
-
-
-pcem cfg file below
-
-
->>>>>>> 29a56ed2
-gameblaster = 0
-gus = 0
-ssi2001 = 0
-voodoo = 0
-model = ga686bx
-cpu_manufacturer = 0
-cpu = 6
-fpu = builtin
-cpu_use_dynarec = 1
-cpu_waitstates = 0
-gfxcard = v3_3000
-video_speed = 5
-sndcard = sbpci128
-cpu_speed = 0
-disc_a = 
-disc_b = 
-hdd_controller = ide
-mem_size = 524288
-cdrom_drive = 200
-cdrom_channel = 2
-cdrom_path = S:\Lego\em\LOOT\LOOT\gmz\NestleBarcodemegamix01.iso
-zip_channel = -1
-hdc_sectors = 63
-hdc_heads = 16
-hdc_cylinders = 20317
-hdc_fn = S:\Lego\em\pcem\H2.vhd
-hdd_sectors = 0
-hdd_heads = 0
-hdd_cylinders = 0
-hdd_fn = 
-hde_sectors = 0
-hde_heads = 0
-hde_cylinders = 0
-hde_fn = 
-hdf_sectors = 0
-hdf_heads = 0
-hdf_cylinders = 0
-hdf_fn = 
-hdg_sectors = 0
-hdg_heads = 0
-hdg_cylinders = 0
-hdg_fn = 
-hdh_sectors = 0
-hdh_heads = 0
-hdh_cylinders = 0
-hdh_fn = 
-hdi_sectors = 0
-hdi_heads = 0
-hdi_cylinders = 0
-hdi_fn = 
-drive_a_type = 0
-drive_b_type = 0
-bpb_disable = 0
-cd_speed = 72
-cd_model = pcemcd
-joystick_type = 0
-mouse_type = 3
-enable_sync = 1
-netcard = rtl8029as
-lpt1_device = none
-vid_resize = 0
-video_fullscreen_scale = 0
-video_fullscreen_first = 1
-
-[Joysticks]
-joystick_0_nr = 0
-joystick_1_nr = 0
-
-[SDL2]
-screenshot_format = png
-screenshot_flash = 1
-custom_width = 640
-custom_height = 480
-fullscreen = 0
-fullscreen_mode = 0
-scale = 1
-scale_mode = 1
-vsync = 0
-focus_dim = 0
-alternative_update_lock = 0
-render_driver = auto
-
-[GL3]
-input_scale = 1.000000
-input_stretch = 0
-shader_refresh_rate = 0.000000
-
-[GL3 Shaders]
+# Future Codex Agent Tasks for Loco LAN
+
+This document lists all remaining work required to accept a Windows 98 image and run the cluster reliably. Each numbered section contains a **prompt** you can copy directly into a future Codex session. Follow the steps in order.
+
+## 0. Onboarding and Setup
+**Prompt:**
+> "Prepare the development environment for Loco LAN on a fresh Ubuntu machine. Install all required packages and initialize the repo."
+
+Steps:
+- Install system packages: `nodejs`, `npm`, `qemu-system-x86`, `qemu-kvm`, `wine`, `gstreamer1.0-tools`, `pulseaudio`, `docker.io`, `tcpdump`.
+- Run `npm install` inside both `backend/` and `frontend/`.
+- Ensure Docker and Talos are available and a cluster can be created with `talosctl cluster create`.
+
+## 1. Image Provisioning
+**Prompt:**
+> "Create and document a Windows 98 disk image with Lego Loco installed. Provide scripts so containers can load the image automatically."
+
+Tasks:
+- Write step-by-step instructions for installing Windows 98 and Lego Loco in an emulator.
+- Add a script that converts the install to `win98.qcow2` or `win98.img` for container use.
+- Update emulator entrypoints to read an image path from an environment variable.
+
+## 2. Persistent Storage
+**Prompt:**
+> "Modify the Helm chart so emulator pods mount the disk image from a PersistentVolumeClaim."
+
+Tasks:
+- Mount the image via PVC and allow configuration through `values.yaml`.
+- Add a toggle for read‑only mode so multiple pods can reuse one base image.
+
+## 3. Cluster Bootstrap Scripts
+**Prompt:**
+> "Add helper scripts that copy the prepared disk image into the cluster and patch the Helm release automatically."
+
+Tasks:
+- Create scripts to upload the image to a volume and update the release with the correct PVC.
+- Extend `scripts/start_live_cluster.sh` to call these helpers and regenerate `config/instances.json`.
+
+## 4. Extended Test Coverage
+**Prompt:**
+> "Expand k8s-tests to verify networking and emulator boot state, and integrate the scripts into CI."
+
+Tasks:
+- Enhance `k8s-tests/test-network.sh` with ARP table checks and IPv6 connectivity.
+- Add `k8s-tests/test-boot.sh` that waits for each emulator to expose VNC and verifies the Windows desktop.
+- Run all tests in CI so failures block merges.
+
+## 5. UI/UX Polishing
+**Prompt:**
+> "Improve the frontend experience and make the streaming more resilient."
+
+Tasks:
+- Allow users to select audio output devices per instance.
+- Add reconnect logic to `useWebRTC` for dropped connections.
+- Show loading indicators while streams establish.
+
+## 6. VR Interface (Optional)
+**Prompt:**
+> "Prototype a VR scene that displays the nine video feeds and maps controller buttons to backend hotkeys."
+
+Tasks:
+- Build a basic A‑Frame scene showing the grid on a curved surface.
+- Wire VR controller events to existing backend hotkey actions.
+
+Completing these prompts will allow the repository to accept a Windows 98 + Lego Loco image and run the full cluster with stable networking, automated tests, and a polished user interface.
+
+
+image link bootable 98
+
+https://drive.google.com/file/d/1U_IfHPHLxaQH8lT4BpY1qOAr-ytIFLSl/view?usp=drivesdk
+
+
+pcem cfg file below
+
+
+gameblaster = 0
+gus = 0
+ssi2001 = 0
+voodoo = 0
+model = ga686bx
+cpu_manufacturer = 0
+cpu = 6
+fpu = builtin
+cpu_use_dynarec = 1
+cpu_waitstates = 0
+gfxcard = v3_3000
+video_speed = 5
+sndcard = sbpci128
+cpu_speed = 0
+disc_a = 
+disc_b = 
+hdd_controller = ide
+mem_size = 524288
+cdrom_drive = 200
+cdrom_channel = 2
+cdrom_path = S:\Lego\em\LOOT\LOOT\gmz\NestleBarcodemegamix01.iso
+zip_channel = -1
+hdc_sectors = 63
+hdc_heads = 16
+hdc_cylinders = 20317
+hdc_fn = S:\Lego\em\pcem\H2.vhd
+hdd_sectors = 0
+hdd_heads = 0
+hdd_cylinders = 0
+hdd_fn = 
+hde_sectors = 0
+hde_heads = 0
+hde_cylinders = 0
+hde_fn = 
+hdf_sectors = 0
+hdf_heads = 0
+hdf_cylinders = 0
+hdf_fn = 
+hdg_sectors = 0
+hdg_heads = 0
+hdg_cylinders = 0
+hdg_fn = 
+hdh_sectors = 0
+hdh_heads = 0
+hdh_cylinders = 0
+hdh_fn = 
+hdi_sectors = 0
+hdi_heads = 0
+hdi_cylinders = 0
+hdi_fn = 
+drive_a_type = 0
+drive_b_type = 0
+bpb_disable = 0
+cd_speed = 72
+cd_model = pcemcd
+joystick_type = 0
+mouse_type = 3
+enable_sync = 1
+netcard = rtl8029as
+lpt1_device = none
+vid_resize = 0
+video_fullscreen_scale = 0
+video_fullscreen_first = 1
+
+[Joysticks]
+joystick_0_nr = 0
+joystick_1_nr = 0
+
+[SDL2]
+screenshot_format = png
+screenshot_flash = 1
+custom_width = 640
+custom_height = 480
+fullscreen = 0
+fullscreen_mode = 0
+scale = 1
+scale_mode = 1
+vsync = 0
+focus_dim = 0
+alternative_update_lock = 0
+render_driver = auto
+
+[GL3]
+input_scale = 1.000000
+input_stretch = 0
+shader_refresh_rate = 0.000000
+
+[GL3 Shaders]
 shaders = 0